--- conflicted
+++ resolved
@@ -2,251 +2,25 @@
 const express = require('express');
 const router = express.Router();
 const multer = require('multer');
-const path = require('path');
 const { PDFExtract } = require('pdf.js-extract');
 const pdfExtract = new PDFExtract();
 const Document = require('../models/Document');
 const vectorStore = require('../utils/vectorStore');
 const documentProcessor = require('../utils/textSplitter');
-<<<<<<< HEAD
-const { ChatOpenAI } = require('langchain/chat_models/openai');
-const { HumanMessage, SystemMessage } = require('langchain/schema');
-const { OpenAI } = require('langchain/llms/openai');
-const { analyzeEntities } = require('../utils/textAnalysis');
-=======
 const { ChatOpenAI } = require('@langchain/openai');
 const { HumanMessage, SystemMessage } = require('@langchain/core/messages');
 const { ApiError } = require('../middleware/errorHandler');
->>>>>>> fc1f5f8d
-
-// Initialize LLM for metadata processing
-const llm = new OpenAI({
-  temperature: 0,
-  modelName: 'gpt-4',
-  openAIApiKey: process.env.OPENAI_API_KEY
-});
-
-// Import the shared citation configuration
-const { CITATION_CONFIG } = require('../config/citation');
-
-// Get all documents with pagination and filtering
-router.get('/', async (req, res) => {
-  try {
-    const { 
-      userId = 'test-user',
-      page = 1,
-      limit = 10,
-      type,
-      search,
-      sortBy = 'createdAt',
-      sortOrder = 'desc'
-    } = req.query;
-
-    // Build query
-    const query = { userId };
-    if (type) query.type = type;
-    if (search) {
-      query.$or = [
-        { name: { $regex: search, $options: 'i' } },
-        { 'metadata.sections.title': { $regex: search, $options: 'i' } }
-      ];
-    }
-
-    // Build sort
-    const sort = {};
-    sort[sortBy] = sortOrder === 'asc' ? 1 : -1;
-
-    // Execute query with pagination
-    const [documents, total] = await Promise.all([
-      Document.find(query)
-        .select('name type createdAt metadata.pageCount metadata.sections _id')
-        .sort(sort)
-        .skip((page - 1) * limit)
-        .limit(limit),
-      Document.countDocuments(query)
-    ]);
-
-    res.json({
-      documents,
-      pagination: {
-        total,
-        page: parseInt(page),
-        limit: parseInt(limit),
-        pages: Math.ceil(total / limit)
-      }
-    });
-  } catch (error) {
-    console.error('Error fetching documents:', error);
-    res.status(500).json({
-      error: 'Failed to fetch documents',
-      details: error.message
-    });
-  }
-});
-
-// Additional endpoint to match frontend requests for document list by user ID
-router.get('/list/:userId', async (req, res) => {
-  try {
-    const { userId } = req.params;
-    const { 
-      page = 1,
-      limit = 10,
-      type,
-      search,
-      sortBy = 'createdAt',
-      sortOrder = 'desc'
-    } = req.query;
-
-    // Build query
-    const query = { userId };
-    if (type) query.type = type;
-    if (search) {
-      query.$or = [
-        { name: { $regex: search, $options: 'i' } },
-        { 'metadata.sections.title': { $regex: search, $options: 'i' } }
-      ];
-    }
-
-    // Build sort
-    const sort = {};
-    sort[sortBy] = sortOrder === 'asc' ? 1 : -1;
-
-    // Execute query with pagination
-    const [documents, total] = await Promise.all([
-      Document.find(query)
-        .select('name type createdAt metadata.pageCount metadata.sections _id')
-        .sort(sort)
-        .skip((page - 1) * limit)
-        .limit(limit),
-      Document.countDocuments(query)
-    ]);
-
-    res.json(documents);
-  } catch (error) {
-    console.error('Error fetching documents for user:', error);
-    res.status(500).json({
-      error: 'Failed to fetch documents',
-      details: error.message
-    });
-  }
-});
-
-// Get document chunks
-router.get('/:documentId/chunks', async (req, res) => {
-  try {
-    const { documentId } = req.params;
-    
-    // Verify document exists
-    const document = await Document.findOne({
-      _id: documentId,
-      userId: req.query.userId || 'test-user'
-    });
-
-    if (!document) {
-      return res.status(404).json({ error: 'Document not found' });
-    }
-
-    // Get chunks from vector store
-    const chunks = await vectorStore.getDocumentChunks(documentId);
-    
-    // Enhance chunks with additional metadata
-    const enhancedChunks = chunks.map(chunk => ({
-      ...chunk,
-      metadata: {
-        ...chunk.metadata,
-        documentTitle: document.name,
-        totalPages: document.metadata?.pageCount || 1,
-        sections: document.metadata?.sections || [],
-        citation: {
-          displayText: `[Source: ${document.name}, Page ${chunk.metadata.pageNumber}/${document.metadata?.pageCount || 1}]`,
-          blockQuote: `---
-Document: ${document.name}
-Page: ${chunk.metadata.pageNumber}/${document.metadata?.pageCount || 1}
-Section: ${chunk.metadata.section || 'Main Content'}
-Relevance Score: 95.0%
----`
-        }
-      }
-    }));
-
-    res.json({
-      documentId,
-      documentTitle: document.name,
-      chunks: enhancedChunks,
-      totalChunks: enhancedChunks.length
-    });
-  } catch (error) {
-    console.error('Error fetching document chunks:', error);
-    res.status(500).json({
-      error: 'Failed to fetch document chunks',
-      details: error.message
-    });
-  }
-});
-
-// Delete document
-router.delete('/:documentId', async (req, res) => {
-  try {
-    const { documentId } = req.params;
-    
-    // Get document to check ownership
-    const document = await Document.findOne({
-      _id: documentId,
-      userId: req.query.userId || 'test-user'
-    });
-
-    if (!document) {
-      return res.status(404).json({ error: 'Document not found' });
-    }
-
-    // Delete document chunks from vector store
-    await vectorStore.deleteDocument(documentId);
-
-    // Delete document from MongoDB
-    await Document.deleteOne({ _id: documentId });
-
-    res.json({
-      success: true,
-      message: 'Document and associated chunks deleted successfully',
-      documentId
-    });
-  } catch (error) {
-    console.error('Error deleting document:', error);
-    res.status(500).json({
-      error: 'Failed to delete document',
-      details: error.message
-    });
-  }
-});
-
-// Configure multer for memory storage with enhanced validation
+
+// Configure multer for memory storage
 const upload = multer({ 
   storage: multer.memoryStorage(),
-  limits: {
-    fileSize: 50 * 1024 * 1024, // 50MB limit
-    files: 1 // Only allow one file at a time
-  },
   fileFilter: (req, file, cb) => {
-    // Enhanced file type validation
-    const allowedTypes = {
-      'text/plain': ['.txt'],
-      'application/pdf': ['.pdf'],
-      'application/msword': ['.doc'],
-      'application/vnd.openxmlformats-officedocument.wordprocessingml.document': ['.docx']
-    };
-
-    const fileType = allowedTypes[file.mimetype];
-    if (!fileType) {
-      return cb(new Error('Unsupported file type. Allowed types: .txt, .pdf, .doc, .docx'));
-    }
-
-    // Validate file extension
-    const ext = path.extname(file.originalname).toLowerCase();
-    if (!fileType.includes(ext)) {
-      return cb(new Error(`Invalid file extension ${ext}. Expected ${fileType.join(' or ')} for ${file.mimetype}`));
-    }
-
-    cb(null, true);
+    // Accept .txt and .pdf files
+    if (file.mimetype === 'text/plain' || file.mimetype === 'application/pdf') {
+      cb(null, true);
+    } else {
+      cb(new Error('Only .txt and .pdf files are allowed'));
+    }
   }
 });
 
@@ -267,25 +41,19 @@
     
     // Combine all pages text
     const text = data.pages
-      .map(page => page.content ? page.content.map(item => item.str).join(' ') : '')
+      .map(page => page.content.map(item => item.str).join(' '))
       .join('\n\n');
     
     console.log('Extracted text length:', text.length);
-    
-    // Return both the text and the original data
-    return {
-      text: text,
-      pages: data.pages,
-      info: data.info || {}
-    };
+    return text;
   } catch (error) {
     console.error('PDF extraction error:', error);
     throw error;
   }
 }
 
-// 1. Document Upload Route with Enhanced Metadata
-router.post('/upload', upload.single('file'), async (req, res) => {
+// 1. Document Upload Route
+router.post('/upload', upload.single('document'), async (req, res) => {
   try {
     if (!req.file) {
       return res.status(400).json({ error: 'No file uploaded' });
@@ -294,67 +62,13 @@
     console.log('Processing file:', req.file.originalname, 'type:', req.file.mimetype);
 
     let text;
-    let metadata = {
-      title: req.file.originalname,
-      uploadDate: new Date(),
-      type: req.file.mimetype,
-      sections: [],
-      processingStats: {
-        processedAt: new Date(),
-        totalChunks: 0,
-        averageChunkSize: 0
-      }
-    };
-
     try {
       if (req.file.mimetype === 'application/pdf') {
-        const pdfData = await extractTextFromPDF(req.file.buffer);
-        text = pdfData.text || '';
-        
-        // Ensure pages array exists and has content
-        const pages = pdfData.pages || [];
-        
-        metadata = {
-          ...metadata,
-          pageCount: pages.length || 1,
-          title: pdfData.info?.Title || metadata.title,
-          author: pdfData.info?.Author,
-          creationDate: pdfData.info?.CreationDate,
-          sections: pages.map((page, index) => ({
-            title: `Page ${index + 1}`,
-            startPage: index + 1,
-            endPage: index + 1,
-            summary: page.content && typeof page.content === 'string' ? 
-              page.content.slice(0, 200) + '...' : 
-              `Content for page ${index + 1}`
-          }))
-        };
+        text = await extractTextFromPDF(req.file.buffer);
       } else {
         text = req.file.buffer.toString('utf-8');
-        // For text files, try to detect sections based on content
-        const lines = text.split('\n');
-        let currentSection = { title: 'Introduction', content: [] };
-        const sections = [currentSection];
-
-        lines.forEach(line => {
-          if (line.match(/^(chapter|section|\d+\.)/i)) {
-            currentSection = { title: line.trim(), content: [] };
-            sections.push(currentSection);
-          } else {
-            currentSection.content.push(line);
-          }
-        });
-
-        metadata.sections = sections.map((section, index) => ({
-          title: section.title,
-          startPage: Math.floor((index * lines.length) / sections.length) + 1,
-          endPage: Math.floor(((index + 1) * lines.length) / sections.length),
-          summary: section.content.slice(0, 3).join('\n')
-        }));
-
-        metadata.pageCount = Math.ceil(lines.length / 40); // Rough estimate for text files
       }
-      console.log('Text and metadata extracted successfully');
+      console.log('Text extracted successfully');
     } catch (extractError) {
       console.error('Text extraction failed:', extractError);
       return res.status(500).json({ 
@@ -363,96 +77,6 @@
       });
     }
 
-<<<<<<< HEAD
-    // Create document with enhanced metadata
-    const document = new Document({
-      name: metadata.title,
-      originalName: req.file.originalname,
-      userId: req.body.userId || 'test-user',
-      type: req.file.mimetype,
-      uploadDate: metadata.uploadDate,
-      metadata: {
-        title: metadata.title,
-        author: metadata.author,
-        pageCount: metadata.pageCount,
-        sections: metadata.sections,
-        creationDate: metadata.creationDate,
-        keywords: [], // Will be populated during processing
-        documentStructure: {
-          chapters: metadata.sections.map((section, index) => ({
-            title: section.title,
-            startChunk: index * 10, // Rough estimate, will be updated during processing
-            endChunk: (index + 1) * 10,
-            pageRange: {
-              start: section.startPage,
-              end: section.endPage
-            }
-          }))
-        }
-      }
-    });
-
-    await document.save();
-
-    // Process document with enhanced metadata and citations
-    const processed = await documentProcessor.processDocument(text, {
-      ...metadata,
-      documentId: document._id,
-      citationFormat: {
-        displayText: `[Source: ${metadata.title}, Page {pageNumber}/{totalPages}]`,
-        blockQuote: `---
-Document: ${metadata.title}
-Page: {pageNumber}/{totalPages}
-Section: {section}
-Relevance Score: {relevanceScore}%
----`
-      }
-    });
-    
-    // Update document with processed metadata
-    document.metadata.documentStructure = processed.metadata.documentStructure;
-    document.metadata.processingStats = {
-      totalChunks: processed.metadata.totalChunks,
-      averageChunkSize: processed.metadata.averageChunkSize,
-      processedAt: processed.metadata.processedAt,
-      citationStats: {
-        totalCitations: processed.metadata.totalCitations,
-        averageRelevanceScore: processed.metadata.averageRelevanceScore
-      }
-    };
-    await document.save();
-
-    // Store chunks with enhanced citations and metadata
-    const enhancedChunks = processed.chunks.map(chunk => ({
-      ...chunk,
-      metadata: {
-        ...chunk.metadata,
-        title: metadata.title,
-        documentId: document._id,
-        totalPages: metadata.pageCount,
-        uploadDate: metadata.uploadDate,
-        citationDisplayText: chunk.metadata.citationDisplayText,
-        citationBlockQuote: chunk.metadata.citationBlockQuote,
-        contextPrevious: chunk.metadata.previousContext || '',
-        contextNext: chunk.metadata.nextContext || ''
-      }
-    }));
-    
-    await vectorStore.addDocumentChunks(document._id, enhancedChunks);
-
-    res.json({
-      message: 'Document processed successfully',
-      document: {
-        id: document._id,
-        name: document.name,
-        type: document.type,
-        pageCount: document.metadata.pageCount,
-        sections: document.metadata.sections.map(s => s.title),
-        uploadDate: document.uploadDate
-      },
-      stats: document.metadata.processingStats
-    });
-=======
     // Log request details for debugging
     console.log('Document upload request:', {
       fileName: req.file.originalname,
@@ -514,7 +138,6 @@
         code: 'VECTOR_PROCESSING_ERROR'
       });
     }
->>>>>>> fc1f5f8d
 
   } catch (error) {
     console.error('Upload error:', error);
@@ -584,7 +207,7 @@
     console.log('Searching for:', query, 'in document:', documentId);
     const searchResults = await vectorStore.semanticSearch(query, {
       filterDocumentId: documentId,
-      maxResults: 5
+      maxResults: 3
     });
 
     console.log('Search results:', JSON.stringify(searchResults, null, 2));
@@ -625,347 +248,27 @@
   }
 });
 
-<<<<<<< HEAD
-// Add route for Graph RAG queries
-// Simple document query endpoint to match frontend expectations
-router.post('/query', async (req, res) => {
-  try {
-    const { query, documentId } = req.body;
+// Direct ChatGPT queries (non-RAG)
+router.post('/query/direct', async (req, res, next) => {
+  try {
+    const { query } = req.body;
     
     if (!query) {
-      return res.status(400).json({ error: 'Query is required' });
-    }
-
-    if (!documentId) {
-      return res.status(400).json({ error: 'Document ID is required' });
-    }
-
-    // Verify document exists
-    const document = await Document.findById(documentId);
-    if (!document) {
-      return res.status(404).json({ error: 'Document not found' });
-    }
-
-    // Get chunks from vector store with the query
-    const results = await vectorStore.searchDocument(documentId, query, 5);
-    
-    if (!results || results.length === 0) {
-      return res.json({
-        answer: "I couldn't find relevant information in the document.",
-        query,
-        documentId,
-        relevantChunks: []
-      });
-    }
-
-    // Process results with enhanced metadata
-    const relevantChunks = results.map(chunk => ({
-      ...chunk,
-      metadata: {
-        ...chunk.metadata,
-        title: document.name,
-        section: chunk.metadata.section || 'Main Content',
-        pageNumber: chunk.metadata.pageNumber || 1,
-        totalPages: document.metadata?.pageCount || 1,
-        relevanceScore: chunk.score,
-        uploadDate: document.createdAt || new Date().toISOString(),
-        context: { previous: '', next: '' },
-        citation: {
-          displayText: `[Source: ${document.name}, Page ${chunk.metadata.pageNumber || 1}/${document.metadata?.pageCount || 1}]`,
-          blockQuote: `---
-Document: ${document.name}
-Page: ${chunk.metadata.pageNumber || 1}/${document.metadata?.pageCount || 1}
-Section: ${chunk.metadata.section || 'Main Content'}
-Relevance Score: ${(chunk.score * 100).toFixed(1)}%
----`
-        }
-      }
-    }));
-
-    // Get response from AI
-    let answer = `Based on the document "${document.name}", I found the following information:\n\n`;
-    
-    // Add content from the most relevant chunks
-    relevantChunks.forEach((chunk, index) => {
-      const relevancePercentage = (chunk.score * 100).toFixed(1);
-      answer += `${index + 1}. From ${chunk.metadata.section || 'content'} (${relevancePercentage}% relevant):\n`;
-      answer += chunk.content.substring(0, 300);
-      if (chunk.content.length > 300) answer += '...';
-      answer += '\n\n';
-    });
-    
-    // Return the response
-    res.json({
-      answer,
-      query,
-      documentId,
-      relevantChunks
-    });
-  } catch (error) {
-    console.error('Error processing document query:', error);
-    res.status(500).json({
-      error: 'Failed to process query',
-      details: error.message
-    });
-  }
-});
-
-router.post('/query/graph', async (req, res) => {
-  try {
-    const { query, documentId } = req.body;
-    
-    if (!query) {
-      return res.status(400).json({ error: 'Query is required' });
-    }
-
-    // Search for relevant chunks in the primary document
-    console.log('Searching primary document:', documentId);
-    const primaryResults = await vectorStore.semanticSearch(query, {
-      filterDocumentId: documentId,
-      maxResults: 3
-    });
-
-    if (!primaryResults || primaryResults.length === 0) {
-      return res.status(404).json({ 
-        error: 'No relevant content found',
-        query,
-        documentId 
-      });
-    }
-
-    // Get related chunks from other documents based on the top result
-    const topChunkId = primaryResults[0]?.metadata?.chunkId;
-    let relatedChunks = [];
-    
-    if (topChunkId) {
-      relatedChunks = await vectorStore.getRelatedChunks(
-        topChunkId,
-        2 // Get 2 related chunks
-      );
-    }
-
-    // Combine primary and related results
-    const allResults = [
-      ...primaryResults,
-      ...relatedChunks
+      return next(new ApiError('Query is required', 400));
+    }
+
+    console.log('Direct query received:', query);
+
+    const messages = [
+      new SystemMessage('You are Algowizz, a BusinessGPT designed to assist businesses with in-depth business analysis and day-to-day operational tasks. Leverage your extensive business expertise to provide clear, actionable insights and solutions. When necessary, you have access to retrieval augmented generation (RAG) capabilities, including internal documents, to enrich your responses with accurate and contextual data. Ensure that all your answers are professional, analytical, and tailored to the needs of a business audience.'),
+      new HumanMessage(query)
     ];
 
-    // Extract entities and relationships
-    const entityAnalysis = await analyzeEntities(allResults);
-    
-    // Format context for ChatGPT with chain of thought
-    const context = allResults
-      .map(result => result.content)
-      .join('\n\n');
-
-    // Generate response using ChatGPT with proper message objects
-    const messages = [
-      new SystemMessage(`You are a knowledgeable and precise assistant. Your goal is to provide clear, structured answers using the provided context.
-
-      RESPONSE STRUCTURE:
-      1. 💡 ANSWER
-         - Start with a concise, direct answer to the question
-         - Use bullet points for clarity when listing multiple points
-         - Bold key terms using **asterisks**
-
-      2. 📚 SOURCES & ANALYSIS
-         For each key point, include a citation in this format:
-         > [Document: {document_name}, Page: {page_number}]
-
-         When citing from uploaded documents, use their actual filenames:
-         According to research on neural networks...
-         > [Document: ML_Fundamentals.pdf, Page: 12]
-
-         For information from the current conversation or query context:
-         Based on the analysis...
-         > [Document: Current Conversation]
-
-         For information from uploaded documents without page numbers:
-         The data shows...
-         > [Document: research_paper.txt, Section: Introduction]
-
-         - Start each major point with a clear citation
-         - Compare and contrast different sources when relevant
-         - Use bullet points for complex information
-         - Highlight any discrepancies between sources
-         - Include page numbers for all important claims
-
-      3. 🔗 SYNTHESIS (if applicable)
-         - Connect information from different sources
-         - Explain how different pieces of information relate
-         - Identify patterns or themes
-         - Note when sources complement or contradict each other
-         - Include document references for connected information
-
-      4. ⚠️ IMPORTANT NOTES
-         - Mention any limitations or caveats
-         - Highlight assumptions made
-         - Note any missing information that would be helpful
-
-      GUIDELINES:
-      - Be concise but thorough
-      - Use markdown formatting for readability
-      - Break long paragraphs into digestible chunks
-      - Use lists and bullet points for complex information
-      - Include source references naturally in the text
-      - Maintain a professional yet approachable tone
-
-      Remember: Quality over quantity. Focus on providing accurate, well-structured information rather than lengthy explanations.`),
-      new HumanMessage(`Context:\n${context}\n\nQuestion: ${query}`)
-    ];
-
     const response = await model.invoke(messages);
-
-    // Prepare chunk analysis
-    const chunkAnalysis = {
-      totalChunks: allResults.length,
-      primaryChunks: primaryResults.length,
-      relatedChunks: relatedChunks.length,
-      averageRelevanceScore: allResults.reduce((acc, chunk) => acc + chunk.score, 0) / allResults.length,
-      pageRanges: [...new Set(allResults.map(chunk => chunk.metadata.pageNumber))].sort((a, b) => a - b),
-      entityAnalysis
-    };
 
     res.json({
       answer: response.content,
-      relevantChunks: allResults,
-      analysis: chunkAnalysis
-    });
-
-  } catch (error) {
-    console.error('Graph RAG query error:', error);
-    res.status(500).json({ 
-      error: 'Failed to process graph query',
-      details: error.message
-    });
-  }
-});
-
-// Add new route for direct document queries with enhanced citations
-router.post('/query/direct', async (req, res) => {
-=======
-// Direct ChatGPT queries (non-RAG)
-router.post('/query/direct', async (req, res, next) => {
->>>>>>> fc1f5f8d
-  try {
-    const { query, documentIds, maxResults = 5, minScore = 0.6 } = req.body;
-    
-    if (!query) {
-      return next(new ApiError('Query is required', 400));
-    }
-
-    console.log('Direct query received:', { query, documentIds, maxResults, minScore });
-
-    // Search for relevant chunks with enhanced metadata
-    const searchResults = await vectorStore.semanticSearch(query, {
-      maxResults,
-      minScore,
-      filterDocumentIds: documentIds
-    });
-
-    // Format results with enhanced citations
-    const formattedResults = searchResults.map(result => {
-      const metadata = result.metadata;
-      const relevanceScore = result.score;
-      
-      // Format citation block with metadata
-      const citationBlock = `---
-Document: ${metadata.title}
-Page: ${metadata.pageNumber}/${metadata.totalPages}
-Section: ${metadata.section}
-Relevance Score: ${(relevanceScore * 100).toFixed(1)}%
----`;
-      
-      return {
-        content: result.content,
-        score: relevanceScore,
-        metadata: {
-          ...metadata,
-          relevanceScore,
-          citation: {
-            displayText: `[Source: ${metadata.title}, Page ${metadata.pageNumber}/${metadata.totalPages}]`,
-            blockQuote: citationBlock
-          }
-        },
-        context: metadata.context || {
-          previous: '',
-          next: ''
-        }
-      };
-    });
-
-    // Sort by relevance score
-    formattedResults.sort((a, b) => b.score - a.score);
-
-    // Prepare context with citations for the model
-    const context = formattedResults
-      .map(result => `${result.metadata.citation.blockQuote}\n${result.content}`)
-      .join('\n\n');
-
-    // Generate response using ChatGPT with citation guidelines
-    const messages = [
-<<<<<<< HEAD
-      new SystemMessage(`You are a knowledgeable and precise assistant. Your goal is to provide clear, structured answers using the provided context.
-
-      RESPONSE STRUCTURE:
-      1. 💡 ANSWER
-         - Start with a concise, direct answer to the question
-         - Use bullet points for clarity when listing multiple points
-         - Bold key terms using **asterisks**
-
-      2. 📚 SOURCES & ANALYSIS
-         For each key point, include a citation in this format:
-         > [Document: {document_name}, Page: {page_number}]
-
-         When citing from uploaded documents, use their actual filenames:
-         According to research on neural networks...
-         > [Document: ML_Fundamentals.pdf, Page: 12]
-
-         For information from uploaded documents without page numbers:
-         The data shows...
-         > [Document: research_paper.txt, Section: Introduction]
-
-         - Start each major point with a clear citation
-         - Compare and contrast different sources when relevant
-         - Use bullet points for complex information
-         - Highlight any discrepancies between sources
-         - Include page numbers for all important claims
-
-      3. 🔗 SYNTHESIS (if applicable)
-         - Connect information from different sources
-         - Explain how different pieces of information relate
-         - Identify patterns or themes
-         - Note when sources complement or contradict each other
-         - Include document references for connected information
-
-      GUIDELINES:
-      - Be concise but thorough
-      - Use markdown formatting for readability
-      - Break long paragraphs into digestible chunks
-      - Use lists and bullet points for complex information
-      - Include source references naturally in the text
-      - Maintain a professional yet approachable tone
-
-      Remember: Quality over quantity. Focus on providing accurate, well-structured information rather than lengthy explanations.`),
-      new HumanMessage(`Context:\n${context}\n\nQuestion: ${query}`)
-=======
-      new SystemMessage('You are Algowizz, a BusinessGPT designed to assist businesses with in-depth business analysis and day-to-day operational tasks. Leverage your extensive business expertise to provide clear, actionable insights and solutions. When necessary, you have access to retrieval augmented generation (RAG) capabilities, including internal documents, to enrich your responses with accurate and contextual data. Ensure that all your answers are professional, analytical, and tailored to the needs of a business audience.'),
-      new HumanMessage(query)
->>>>>>> fc1f5f8d
-    ];
-
-    const response = await model.invoke(messages);
-
-    // Return enhanced response with citations and analysis
-    res.json({
-      answer: response.content,
-      relevantChunks: formattedResults,
-      stats: {
-        totalResults: formattedResults.length,
-        averageScore: formattedResults.reduce((acc, r) => acc + r.score, 0) / formattedResults.length,
-        queryTime: new Date().toISOString(),
-        pageRanges: [...new Set(formattedResults.map(r => r.metadata.pageNumber))].sort((a, b) => a - b)
-      }
+      isRAG: false
     });
 
   } catch (error) {
