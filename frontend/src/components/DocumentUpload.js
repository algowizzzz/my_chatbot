--- conflicted
+++ resolved
@@ -2,11 +2,7 @@
 import axios from 'axios';
 import './DocumentUpload.css';
 
-<<<<<<< HEAD
-// Add API base URL
-=======
 // Use the same API base URL as the rest of the application
->>>>>>> fc1f5f8d
 const API_BASE_URL = 'http://localhost:5005';
 
 function DocumentUpload({ onUploadSuccess }) {
